/target
<<<<<<< HEAD
.DS_Store
=======

# local save files
savedata/
>>>>>>> 802a4e49
<|MERGE_RESOLUTION|>--- conflicted
+++ resolved
@@ -1,8 +1,5 @@
 /target
-<<<<<<< HEAD
 .DS_Store
-=======
 
 # local save files
-savedata/
->>>>>>> 802a4e49
+savedata/