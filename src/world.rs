use bevy::prelude::*;
use std::fs::*;
use std::io::Write;
use crate::{
    network::BINCODE_CONFIG,
    procedural_functions::{
        self, dist_to_vein, generate_random_cave, generate_random_vein, generate_random_vein_count,
    },
    save, states,
};

use bincode::{BorrowDecode, Decode, Encode};
use rand::Rng;

pub const CHUNK_HEIGHT: usize = 64;
pub const CHUNK_WIDTH: usize = 128;

const BASE_SEED: u64 = 82981925813;

/// Increase for smaller caves
/// Decrease for bigger caves
const PERLIN_CAVE_THRESHOLD: f32 = 1.75;

pub mod client {
    use super::*;
    pub struct WorldPlugin;

    impl Plugin for WorldPlugin {
        fn build(&self, app: &mut App) {
            // TODO: get baseline terrain from server, then insert it as a resource
            // then make a system that spawns in the entities from the resource
            app.add_system_set(
                SystemSet::on_enter(states::client::GameState::InGame).with_system(create_world),
            )
            .add_system_set(
                SystemSet::on_update(states::client::GameState::InGame)
                    .with_system(f2_prints_terrain)
                    .with_system(g_deletes_random_block),
            )
            .add_system_set(
                SystemSet::on_exit(states::client::GameState::InGame).with_system(destroy_world),
            );
        }
    }
}

pub fn create_world(mut commands: Commands, assets: Res<AssetServer>) {
    info!("creating world");

    // create now, insert as resource later
    let mut terrain = Terrain::empty();

    // Generate one chunk
    create_surface_chunk(&mut commands, assets, &mut terrain);

    let locations_to_destroy = [(5, 5), (5, 5), (300, 300), (5, 500), (2, 8)];

    // destroy some blocks
    for (x, y) in locations_to_destroy {
        info!("attempting to destroy block at ({}, {})", x, y);
        let result = destroy_block(x, y, &mut commands, &mut terrain);
        match result {
            Ok(b) => info!(
                "successfully destroyed block at ({}, {}), was type {:?}",
                x, y, b.block_type
            ),
            Err(e) => warn!("unable to destroy block at ({}, {}): {:?}", x, y, e),
        }
    }

    // now add as resource
    commands.insert_resource(terrain);
}

fn destroy_world(mut commands: Commands, query: Query<Entity, With<RenderedBlock>>) {
    info!("destroying world");
    // remove all block sprites
    for entity in query.iter() {
        commands.entity(entity).despawn();
    }

    commands.remove_resource::<Terrain>();
}

/// Represents all chunks in the game world
/// Should be a global resource
#[derive(Encode, Decode, Debug, PartialEq, Clone)]
pub struct Terrain {
    /// Vector of chunks, each one contains its own chunk_number
    /// TODO: potentially convert into a symbol table for faster lookups?
    pub chunks: Vec<Chunk>,
    /// Vector of ore veins - these are generated each time a chunk is generated
    /// Need to be chunk-independent as they can cross chunks
    veins: Vec<Vein>,
    caves: Vec<Cave>,
}

impl Terrain {
    /// Create a terrain with specified number of chunks
    /// Chunks contain default blocks and are numbered from 0 to len-1
    pub fn new(num_chunks: u64) -> Terrain {
        // Generate veins for each chunk before generating the chunks so chunks can use them
        let mut veins: Vec<Vein> = Vec::new();
        let mut caves: Vec<Cave> = Vec::new();
        // Generate veins
        for chunk_number in 0..num_chunks {
            for vein_number in 0..generate_random_vein_count(BASE_SEED, chunk_number) {
                veins.push(Vein::new(chunk_number, vein_number));
            }
            caves.push(Cave::new(chunk_number));
        }

        let chunks = (0..num_chunks)
            .map(|d| Chunk::new(d, &veins, &caves))
            .collect();

        Terrain {
            caves,
            veins,
            chunks,
        }
    }

    /// Creates a terrain with no chunks
    pub fn empty() -> Terrain {
        Terrain {
            chunks: Vec::new(),
            veins: Vec::new(),
            caves: Vec::new(),
        }
    }
}

/// Represents a chunk of blocks; stored in the Terrain resource
/// TODO: maybe custom bitpack for Encode and Decode?
#[derive(Encode, Decode, Debug, PartialEq, Clone)]
pub struct Chunk {
    /// 2D array [x, y]
    pub blocks: [[Option<Block>; CHUNK_WIDTH]; CHUNK_HEIGHT],
    pub rendered: bool,
    /// starting row for blocks is chunk_number * CHUNK_HEIGHT
    pub chunk_number: u64,
}

impl Chunk {
    pub fn new(depth: u64, veins: &Vec<Vein>, caves: &Vec<Cave>) -> Self {
        // start with empty chunk
        let mut c = Chunk {
            blocks: [[None; CHUNK_WIDTH]; CHUNK_HEIGHT],
            chunk_number: depth,
            rendered: false,
        };
        let mut tree= true;
        // Loop through chunk, filling in where blocks should be
        for x in 0..CHUNK_WIDTH {
            for y in 0..CHUNK_HEIGHT {
                let mut block_type = BlockType::Sandstone;

                // Check if this is within the bounds of an ore vein
                for vein in veins {
                    // Only look at veins originating in previous or current chunk
                    if depth > 0
                        && ((vein.chunk_number == depth - 1) || (vein.chunk_number == depth))
                    {
                        let y_offset = if depth > vein.chunk_number {
                            CHUNK_HEIGHT
                        } else {
                            0
                        };

                        let dist = dist_to_vein(vein, x as f32, (y + y_offset) as f32);

                        if dist < (vein.thickness_sq / 2.).into() {
                            info!(
                                "Block at chunk {} {},{} in vein from {},{} to {},{} ({})",
                                depth,
                                x,
                                y,
                                vein.start_x,
                                vein.start_y,
                                vein.end_x,
                                vein.end_y,
                                dist
                            );
                            block_type = vein.block_type;
                        }
                    }
                }

                for cave in caves {
                    if depth > 0 && (cave.chunk_number == depth - 1) || (cave.chunk_number == depth)
                    {
                        if cave.cave_map[y][x] > PERLIN_CAVE_THRESHOLD {
                            block_type = BlockType::CaveVoid;
                        }
                    }
                }

                if block_type != BlockType::CaveVoid {
                    c.blocks[y][x] = Some(Block {
                        block_type,
                        entity: None,
                    });
                } else {
                    //Checks if you can make trees, if there is room for a tree, and the block it would place a tree is sandstone 
                    if tree && y>4 && y<CHUNK_HEIGHT-1 && x>4 && c.blocks[y+1][x-2]!=None && c.blocks[y+1][x-2].unwrap().block_type == BlockType::Sandstone
                    {
                        //sees how tall it can make the tree
                        let mut max = 0;
                        for height in (0..=y).rev()
                        {
                            if c.blocks[height][x-2]!=None
                            {
                                max=height;
                                break;
                            }
                        }
                        if y-max>2
                        {
                            //Randomizes the height of the tree
                             let random_height = procedural_functions::generate_random_values(
                                BASE_SEED+x as u64, //adds x to make it more random if it has the same max and current y position
                                2,
                                max,y
                                );
                                max = *random_height.get(0).unwrap() as usize;
                        }
                        if y-max > 2 && structure_fit(c.blocks,x,max)
                        {
                            // 02220
                            // 02120
                            // 00100
                            // 00100
                            //Creates the trunk
                            for height in (max+1..=y).rev()
                            {
                              
                                c.blocks[height][x-2] = Some(Block {
                                    block_type: BlockType::Trunk,
                                    entity: None,
                                });
                            }
                            //Creates the Leaves
                            c.blocks[max+1][x-1] = Some(Block {
                                block_type: BlockType::Leaves,
                                entity: None,
                            });
                            c.blocks[max+1][x-2] = Some(Block {
                                block_type: BlockType::Leaves,
                                entity: None,
                            });
                            c.blocks[max+1][x-3] = Some(Block {
                                block_type: BlockType::Leaves,
                                entity: None,
                            });
                            c.blocks[max+2][x-1] = Some(Block {
                                block_type: BlockType::Leaves,
                                entity: None,
                            });
                            c.blocks[max+2][x-3] = Some(Block {
                                block_type: BlockType::Leaves,
                                entity: None,
                            });
                        // tree=false;
                        }
                        else {
                            c.blocks[y][x] = None;
                        }
                    }
                    else
                    {
                        c.blocks[y][x] = None;
                    }
                }
            }
        }

        return c;
    }
   
    pub fn new_surface(veins: &Vec<Vein>) -> Self {
        // Create surface chunk with perlin slice functions

        let mut c = Chunk {
            blocks: [[None; CHUNK_WIDTH]; CHUNK_HEIGHT],
            chunk_number: 0,
            rendered: false,
        };

        let random_vals = procedural_functions::generate_random_values(
            BASE_SEED, //Use hard-coded seed for now
            16,        //16 random values, so 16 points to interpolate between
            3, 16, //Peaks as high as 16 blocks
        );
        let random_sand_depths = procedural_functions::generate_random_values(
            BASE_SEED, //Use hard-coded seed for now
            32,        //16 random values, so 16 points to interpolate between
            16, 31, //Peaks as high as 16 blocks
        );
        let random_trees = procedural_functions::generate_random_values(
            BASE_SEED, //Use hard-coded seed for now
            CHUNK_WIDTH,
            0,
            CHUNK_WIDTH / 8,
        );

        // Loop through chunk, filling in where blocks should be
        for x in 0..CHUNK_WIDTH {
            let hill_top = procedural_functions::slice_pos_x(x, &random_vals).round() as usize - 1;
            let sand_depth =
                procedural_functions::slice_pos_x(x, &random_sand_depths).round() as usize - 1;

            if random_trees[x] == 1 {
                let block_type = BlockType::PalmTreeBlock;

                c.blocks[hill_top - 1][x] = Some(Block {
                    block_type,
                    entity: None,
                });
            }
            for y in hill_top..sand_depth {
                let block_type = BlockType::Sand;

                c.blocks[y][x] = Some(Block {
                    block_type,
                    entity: None,
                });
            }

            for y in sand_depth..CHUNK_HEIGHT {
                let mut block_type = BlockType::Sandstone;

                // Check if this is within the bounds of an ore vein
                for vein in veins {
                    // Only look at veins originating in previous or current chunk
                    if vein.chunk_number == 0 {
                        let dist = dist_to_vein(vein, x as f32, y as f32);

                        if dist < (vein.thickness_sq / 2.).into() {
                            info!(
                                "Block at chunk 0 {},{} in vein from {},{} to {},{} ({})",
                                x, y, vein.start_x, vein.start_y, vein.end_x, vein.end_y, dist
                            );
                            block_type = vein.block_type;
                        }
                    }
                }

                c.blocks[y][x] = Some(Block {
                    block_type,
                    entity: None,
                });
            }
        }

        return c;
    }
}
fn structure_fit(blocks: [[Option<Block>; CHUNK_WIDTH]; CHUNK_HEIGHT], x: usize , y: usize) ->bool{
    if x >4 && x< CHUNK_WIDTH
    {   
        if blocks[y][x-3] == None && blocks[y][x-1] == None && blocks[y+1][x-1] == None && blocks[y+1][x-3] == None && blocks[y+2][x-1] == None && blocks[y+2][x-3] == None
        {
            return true;
        }
    }
    return false;
}
/// Represents an ore vein; stored in the Terrain resource
#[derive(Encode, Decode, Debug, PartialEq, Clone)]
pub struct Vein {
    pub block_type: BlockType,
    pub chunk_number: u64,
    pub start_x: usize,
    pub start_y: usize,
    pub end_x: i16, // i16 because they can hypothetically be negative - which won't break anything
    pub end_y: i16,
    pub thickness_sq: f32, // squared thickness - so we don't need to do square roots
}

impl Vein {
    pub fn new(chunk_number: u64, vein_number: u64) -> Self {
        // Hard-coded seed for now
        generate_random_vein(BASE_SEED, chunk_number, vein_number)
    }
}

#[derive(Encode, Decode, Debug, PartialEq, Clone)]
pub struct Cave {
    pub block_type: BlockType,
    pub chunk_number: u64,
    pub cave_map: [[f32; CHUNK_WIDTH]; CHUNK_HEIGHT],
}

impl Cave {
    pub fn new(chunk_number: u64) -> Self {
        generate_random_cave(BASE_SEED, chunk_number)
    }
}

/// _Not_ a component; stored in a Chunk
#[derive(Copy, Clone, Debug)]
pub struct Block {
    /// What kind of block is this
    pub block_type: BlockType,
    /// The sprite entity that renders this block
    pub entity: Option<Entity>,
}

impl Block {
    /// Easily create a block without an Entity
    fn new(block_type: BlockType) -> Block {
        Block {
            block_type,
            entity: None,
        }
    }
}

// simple comparison, useful for testing
impl PartialEq for Block {
    fn eq(&self, other: &Self) -> bool {
        // ignore entity differences
        self.block_type == other.block_type
    }
}

// only encode/decode the block type, not the entity
impl Encode for Block {
    fn encode<E: bincode::enc::Encoder>(
        &self,
        encoder: &mut E,
    ) -> Result<(), bincode::error::EncodeError> {
        bincode::Encode::encode(&self.block_type, encoder)?;
        Ok(())
    }
}

impl Decode for Block {
    fn decode<D: bincode::de::Decoder>(
        decoder: &mut D,
    ) -> Result<Self, bincode::error::DecodeError> {
        Ok(Self {
            block_type: bincode::Decode::decode(decoder)?,
            entity: None,
        })
    }
}

impl<'de> bincode::BorrowDecode<'de> for Block {
    fn borrow_decode<D: bincode::de::BorrowDecoder<'de>>(
        decoder: &mut D,
    ) -> Result<Self, bincode::error::DecodeError> {
        Ok(Self {
            block_type: bincode::BorrowDecode::borrow_decode(decoder)?,
            entity: None,
        })
    }
}

/// Marker component for tagging sprite entity for block
#[derive(Component)]
pub struct RenderedBlock;

/// A distinct type of block, with its own texture
#[derive(Copy, Clone, Debug, Encode, Decode, PartialEq)]
pub enum BlockType {
    Sandstone,
    Coal,
    CaveVoid,
    Sand,
    PalmTreeBlock,
<<<<<<< HEAD
=======
    Leaves,
    Trunk
>>>>>>> cfa22ffe
}

impl BlockType {
    /// Return the file path for the image that should be displayed for this block
    const fn image_file_path(&self) -> &str {
        match self {
            BlockType::Sandstone => "Sandstone.png",
            BlockType::Coal => "Coal.png",
            BlockType::CaveVoid => "",
            BlockType::Sand => "Sand.png",
            BlockType::PalmTreeBlock => "PalmTreeBlock.png",
<<<<<<< HEAD
=======
            BlockType::Leaves => "Leaves.png",
            BlockType::Trunk => "Trunk.png",

>>>>>>> cfa22ffe
        }
    }
}

pub fn generate_chunk_veins(chunk_number: u64, terrain: &mut Terrain) {
    for vein_number in 0..generate_random_vein_count(BASE_SEED, chunk_number) {
        terrain.veins.push(Vein::new(chunk_number, vein_number));
    }
}
/// Create all blocks in chunk as actual entities (and store references to entity in chunk.blocks)
pub fn spawn_chunk(
    chunk_number: u64,
    commands: &mut Commands,
    assets: &Res<AssetServer>,
    terrain: &mut Terrain,
) {
    generate_chunk_veins(chunk_number, terrain);
    terrain.caves.push(Cave::new(chunk_number));
    let mut chunk = Chunk::new(chunk_number, &(terrain.veins), &(terrain.caves));
    //Calls function to loop through and create the entities and render them
    render_chunk(chunk_number, commands, assets, &mut chunk);
    // add the chunk to our terrain resource
    terrain.chunks.push(chunk);
}

pub fn render_chunk(
    chunk_number: u64,
    commands: &mut Commands,
    assets: &Res<AssetServer>,
    chunk: &mut Chunk,
) {
    //spawns each entity and asigns it
    chunk.rendered = true;
    for x in 0..CHUNK_WIDTH {
        for y in 0..CHUNK_HEIGHT {
            let block_opt = &mut chunk.blocks[y][x];

            // if there is a block at this location
            if let Some(block) = block_opt {
                // spawn in the sprite for the block
                let entity = commands
                    .spawn()
                    .insert_bundle(SpriteBundle {
                        texture: assets.load(block.block_type.image_file_path()),
                        transform: Transform {
                            translation: Vec3::from_array([
                                to_world_point_x(x),
                                to_world_point_y(y, chunk_number),
                                1.,
                            ]),
                            ..default()
                        },
                        ..default()
                    })
                    .insert(RenderedBlock)
                    .id();

                // link the entity to the block
                block.entity = Option::Some(entity);
            }
            // else there is no block and we don't have to spawn any sprite
        }
    }
}

pub fn derender_chunk(commands: &mut Commands, chunk: &mut Chunk) {
    //Despawns each entity and un asigns them
    chunk.rendered = false;
    for x in 0..CHUNK_WIDTH {
        for y in 0..CHUNK_HEIGHT {
            let block_opt = &mut chunk.blocks[y][x];
            if let Some(block) = block_opt {
                match block.entity {
                    Some(entity) => {
                        commands.entity(entity).despawn();
                    }
                    None => {}
                };
                block.entity = None;
            }
        }
    }
}

/// Create all blocks in surface chunk as actual entities (and store references to entity in chunk.blocks)
pub fn create_surface_chunk(
    commands: &mut Commands,
    assets: Res<AssetServer>,
    terrain: &mut Terrain,
) {
    generate_chunk_veins(0, terrain);

    let mut chunk = Chunk::new_surface(&(terrain.veins));

    //Calls function to loop through and create the entities and render them
    render_chunk(0, commands, &assets, &mut chunk);
    terrain.chunks.push(chunk);
}

#[derive(Debug)]
pub enum DestroyBlockError {
    /// Tried to search past array index in X direction
    /// TODO: make this compile-time error
    InvalidX,
    /// Corresponding chunk location is not loaded (outside Y)
    ChunkNotLoaded,
    /// Block data at the location is empty (block doesn't exist!)
    BlockDoesntExist,
}

/// Destroy a block at a global position
pub fn destroy_block(
    x: usize,
    y: usize,
    commands: &mut Commands,
    terrain: &mut Terrain,
) -> Result<Block, DestroyBlockError> {
    let chunk_number = y / CHUNK_HEIGHT;
    let block_y_in_chunk = y % CHUNK_HEIGHT;

    // make sure our x is in range
    // TODO: do this in a const fashion?
    if x >= CHUNK_WIDTH {
        return Err(DestroyBlockError::InvalidX);
    }

    // find if we have the chunk in our terrain
    for chunk in &mut terrain.chunks {
        if chunk.chunk_number == (chunk_number as u64) {
            // we have found our chunk
            let block_opt = &mut chunk.blocks[block_y_in_chunk][x];

            match block_opt {
                Some(block) => {
                    match block.entity {
                        Some(entity) => {
                            info!("despawning sprite for block at ({}, {})", x, y);
                            commands.entity(entity).despawn();
                        }
                        None => {
                            warn!("block at ({}, {}) exists but had no entity attached!", x, y);
                        }
                    };

                    // unlink entity
                    block.entity = None;

                    // clone block data so we can give it to the caller
                    let clone = block.clone();

                    // remove the block from our data array
                    // original block is dropped here
                    *block_opt = None;

                    // give the clone back to the caller
                    // TODO: maybe give a different data type?
                    return Ok(clone);
                }
                None => {
                    warn!("no block exists at ({}, {})", x, y);
                    return Err(DestroyBlockError::BlockDoesntExist);
                }
            }
        }
    }

    Err(DestroyBlockError::ChunkNotLoaded)
}

pub fn block_exists(x: usize, y: usize, terrain: &mut Terrain) -> bool {
    let chunk_number = y / CHUNK_HEIGHT;
    let block_y_in_chunk = y % CHUNK_HEIGHT;

    // make sure our x is in range
    // TODO: do this in a const fashion?
    if x >= CHUNK_WIDTH {
        return false;
    }

    // find if we have the chunk in our terrain
    for chunk in &mut terrain.chunks {
        if chunk.chunk_number == (chunk_number as u64) {
            // we have found our chunk
            let block_opt = &mut chunk.blocks[block_y_in_chunk][x];

            match block_opt {
                Some(block) => {
                    match block.entity {
                        Some(_entity) => {
                            return true;
                        }
                        None => {
                            warn!("block at ({}, {}) exists but had no entity attached!", x, y);
                            return true;
                        }
                    };
                }
                None => {
                    return false;
                }
            }
        }
    }

    return false;
}

pub fn to_world_point_x(x: usize) -> f32 {
    return (x as f32) * 32.;
}
pub fn to_world_point_y(y: usize, chunk_number: u64) -> f32 {
    return -(y as f32 + chunk_number as f32 * CHUNK_HEIGHT as f32) * 32.;
}

fn print_encoding_sizes() {
    match bincode::encode_to_vec(Block::new(BlockType::Sandstone), BINCODE_CONFIG) {
        Ok(block) => info!("a sandstone block is {} byte(s)", block.len()),
        Err(e) => error!("unable to encode block: {}", e),
    }

    match bincode::encode_to_vec(Chunk::new(0, &Vec::new(), &Vec::new()), BINCODE_CONFIG) {
        Ok(chunk) => info!("a default chunk is {} bytes", chunk.len()),
        Err(e) => error!("unable to encode chunk: {}", e),
    }

    match bincode::encode_to_vec(Terrain::new(1), BINCODE_CONFIG) {
        Ok(terrain) => info!("a default terrain with 1 chunk is {} bytes", terrain.len()),
        Err(e) => error!("unable to encode terrina: {}", e),
    }
}

/// Make the F2 key dump the encoded terrain
fn f2_prints_terrain(input: Res<Input<KeyCode>>, terrain: Res<Terrain>) {
    // return early if F2 was not just pressed
    if !input.just_pressed(KeyCode::F2) {
        return;
    }

    print_encoding_sizes();

    // try to encode, allocating a vec
    // in a real packet, we should use a pre-allocated array and encode into its slice
    match bincode::encode_to_vec(terrain.as_ref(), BINCODE_CONFIG) {
        Ok(encoded_vec) => {
            // we have successfully encoded
            let mut encoded_str = String::new();
            // print one long string of bytes, hex representation
            for byte in &encoded_vec {
                encoded_str.push_str(&format!("{:02x} ", byte));
            }
            info!(
                "current terrain is {} bytes: {}",
                encoded_vec.len(),
                encoded_str
            );
        }
        Err(e) => {
            // unable to encode
            error!("unable to encode terrain, {}", e);
        }
    }
}

// Load world from vec (assumes terrain is cleared)
pub fn spawn_sprites_from_terrain(
    commands: &mut Commands,
    assets: &AssetServer,
    terrain: &mut Terrain,
) {
    for chunk in &mut terrain.chunks {
        for x in 0..CHUNK_WIDTH {
            for y in 0..CHUNK_HEIGHT {
                let block_opt = &mut chunk.blocks[y][x];
                // if there is a block at this location
                if let Some(block) = block_opt {
                    // spawn in the sprite for the block
                    let entity = commands
                        .spawn()
                        .insert_bundle(SpriteBundle {
                            texture: assets.load(block.block_type.image_file_path()),
                            transform: Transform {
                                translation: Vec3::from_array([
                                    to_world_point_x(x),
                                    to_world_point_y(y, chunk.chunk_number),
                                    1.,
                                ]),
                                ..default()
                            },
                            ..default()
                        })
                        .insert(RenderedBlock)
                        .id();

                    // link the entity to the block
                    block.entity = Option::Some(entity);
                }
            }
        }
    }
}

/// Make the G key delete a random block in the first chunk
fn g_deletes_random_block(
    input: Res<Input<KeyCode>>,
    mut commands: Commands,
    mut terrain: ResMut<Terrain>,
) {
    // return early if g was not just pressed
    if !input.pressed(KeyCode::G) {
        return;
    }

    let (x, y) = (
        rand::thread_rng().gen_range(0..CHUNK_WIDTH),
        rand::thread_rng().gen_range(0..CHUNK_HEIGHT),
    );

    // don't care about result here
    let _res = destroy_block(x, y, &mut commands, &mut terrain);
}

/// unit tests
#[cfg(test)]
mod tests {
    use super::*;

    #[test]
    fn encode_decode_block() {
        let original = Block::new(BlockType::Sandstone);
        let encoded = bincode::encode_to_vec(original, BINCODE_CONFIG).unwrap();
        let decoded: Block = bincode::decode_from_slice(&encoded, BINCODE_CONFIG)
            .unwrap()
            .0;
        assert_eq!(original, decoded);
    }

    #[test]
    fn encode_decode_chunk() {
        let original = {
            let mut chunk = Chunk::new(0, &Vec::new(), &Vec::new());
            // change some block
            chunk.blocks[1][1] = Some(Block::new(BlockType::Sandstone));
            chunk
        };
        let encoded = bincode::encode_to_vec(&original, BINCODE_CONFIG).unwrap();
        let decoded: Chunk = bincode::decode_from_slice(&encoded, BINCODE_CONFIG)
            .unwrap()
            .0;
        assert_eq!(original, decoded);
    }

    #[test]
    fn encode_decode_terrain() {
        let original = {
            let mut terrain = Terrain::new(2);
            // change some block
            terrain.chunks[1].blocks[1][1] = Some(Block::new(BlockType::Sandstone));
            terrain
        };
        let encoded = bincode::encode_to_vec(&original, BINCODE_CONFIG).unwrap();
        let decoded: Terrain = bincode::decode_from_slice(&encoded, BINCODE_CONFIG)
            .unwrap()
            .0;
        assert_eq!(original, decoded);
    }

    #[test]
    fn size_sanity_check() {
        let block_size = bincode::encode_to_vec(Block::new(BlockType::Sandstone), BINCODE_CONFIG)
            .unwrap()
            .len();
        let chunk_size =
            bincode::encode_to_vec(Chunk::new(0, &Vec::new(), &Vec::new()), BINCODE_CONFIG)
                .unwrap()
                .len();
        let terrain_size = bincode::encode_to_vec(Terrain::new(1), BINCODE_CONFIG)
            .unwrap()
            .len();
        assert!(terrain_size > chunk_size);
        assert!(terrain_size > block_size);
        assert!(chunk_size > block_size);
    }
}<|MERGE_RESOLUTION|>--- conflicted
+++ resolved
@@ -470,11 +470,8 @@
     CaveVoid,
     Sand,
     PalmTreeBlock,
-<<<<<<< HEAD
-=======
     Leaves,
     Trunk
->>>>>>> cfa22ffe
 }
 
 impl BlockType {
@@ -486,12 +483,8 @@
             BlockType::CaveVoid => "",
             BlockType::Sand => "Sand.png",
             BlockType::PalmTreeBlock => "PalmTreeBlock.png",
-<<<<<<< HEAD
-=======
             BlockType::Leaves => "Leaves.png",
-            BlockType::Trunk => "Trunk.png",
-
->>>>>>> cfa22ffe
+            BlockType::Trunk => "Trunk.png"
         }
     }
 }
