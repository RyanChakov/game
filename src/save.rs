--- conflicted
+++ resolved
@@ -15,14 +15,9 @@
     CharacterCamera,
 };
 
-<<<<<<< HEAD
 pub const DEFAULT_SAVE_DIR: &str = "savedata";
 pub const DEFAULT_SAVE_FILE: &str = "savegame.sav";
-=======
-pub const DEFAULT_SAVE_DIR: &'static str = "savedata";
-pub const DEFAULT_SAVE_FILE: &'static str = "savegame.sav";
-pub const DEFAULT_SAVE_FILE_SERVER: &'static str = "server.sav";
->>>>>>> 38539e51
+pub const DEFAULT_SAVE_FILE_SERVER: &str = "server.sav";
 
 pub fn default_save_path() -> PathBuf {
     Path::new(".")
