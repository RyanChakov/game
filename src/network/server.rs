use super::*;
use crate::{player::PlayerInput, states, world::Terrain};
use bevy::prelude::*;
use iyes_loopless::prelude::*;
use std::{
    collections::HashMap,
    net::{SocketAddr, UdpSocket},
    path::PathBuf,
};

<<<<<<< HEAD
const MAX_CLIENTS: usize = 2; // final goal = 2, strech goal = 4
=======
/// how many times per second will the network tick occur
const NETWORK_TICK_HZ: u64 = 1;

/// timestep for sending out network messages
pub const NETWORK_TICK_LABEL: &str = "NETWORK_TICK";

/// how many times per second will the game tick occur
const GAME_TICK_HZ: u64 = 60;

/// timestep for doing world calculations
pub const GAME_TICK_LABEL: &str = "GAME_TICK";

// maximum number of clients (final goal = 2, strech goal = 4)
const MAX_CLIENTS: usize = 2;
>>>>>>> 38539e51

/// Should be used as a global resource on the server
struct Server {
    /// UDP socket that should be used for everything
    socket: UdpSocket,
    /// HashMap of clients using the socket address as the key
    clients: HashMap<SocketAddr, ClientInfo>,
    /// The current sequence/tick number
    sequence: u64,
    /// Incoming buffer
    buffer: [u8; BUFFER_SIZE],
}

/// Information about a client
#[derive(Debug)]
struct ClientInfo {
    /// The socket address
    addr: SocketAddr,
    /// The last confirmed sequence number
    last_ack: u64,
    /// Body elements that we build up
    bodies: Vec<ServerBodyElem>,
    /// How many frames until we drop it
    until_drop: u64,
}

impl ClientInfo {
    fn new(addr: SocketAddr) -> Self {
        ClientInfo {
            addr,
            last_ack: 0,
            bodies: Vec::with_capacity(DEFAULT_BODIES_VEC_CAPACITY),
            until_drop: FRAME_DIFFERENCE_BEFORE_DISCONNECT,
        }
    }
}

impl Server {
    /// Binds the socket
    fn new(port: u16) -> Result<Self, std::io::Error> {
        let addr = SocketAddr::from((DEFAULT_SERVER_IP, port));
        let sock = UdpSocket::bind(addr)?;

        // we want nonblocking sockets!
        sock.set_nonblocking(true)?;

        Ok(Server {
            socket: sock,
            clients: HashMap::with_capacity(MAX_CLIENTS * 2), // avoid resizing (default capacity is 16).,
            sequence: 1u64,
            buffer: [0u8; BUFFER_SIZE],
        })
    }

    /// Send message to a specific client
    fn send_message(
        &self,
        client_addr: SocketAddr,
        message: ServerToClient,
    ) -> Result<(), SendError> {
        match &self.clients.get(&client_addr) {
            Some(client) => {
                send_message(&self.socket, client.addr, message)?;
                Ok(())
            }
            None => Err(SendError::NoSuchPeer),
        }
    }

    /// Non-blocking way to get one message from the socket
    fn get_one_message(&mut self) -> Result<(&mut ClientInfo, ClientToServer), ReceiveError> {
        // read from socket
        let (_size, sender_addr) = self.socket.recv_from(&mut self.buffer).map_err(|e| match e
            .kind()
        {
            std::io::ErrorKind::WouldBlock => ReceiveError::NoMessage,
            _ => ReceiveError::IoError(e),
        })?;

        // decode
        let (message, _size) = bincode::decode_from_slice(&self.buffer, BINCODE_CONFIG)
            .map_err(ReceiveError::DecodeError)?;

        // if the server recieves a msg from a new client
        if !self.clients.contains_key(&sender_addr) {
            // if at max clients, return error
            if self.clients.len() == MAX_CLIENTS {
                return Err(ReceiveError::UnknownSender);
            }
            // add the new client
            self.clients
                .insert(sender_addr, ClientInfo::new(sender_addr));
        }

        // unwrap OK because we just guaranteed the client is in our HashMap
        Ok((self.clients.get_mut(&sender_addr).unwrap(), message))
    }
}

/// Bevy plugin that implements server logic
pub struct ServerPlugin {
    pub port: u16,
    pub save_file: PathBuf,
}

impl Plugin for ServerPlugin {
    fn build(&self, app: &mut App) {
        // add game tick
        app.add_fixed_timestep(
            std::time::Duration::from_secs_f64(1. / GAME_TICK_HZ as f64),
            GAME_TICK_LABEL,
        );

        // add network tick
        app.add_fixed_timestep(
            std::time::Duration::from_secs_f64(1. / NETWORK_TICK_HZ as f64),
            NETWORK_TICK_LABEL,
        );

        // enter systems
        app.add_enter_system(states::server::GameState::Running, create_server);

        // exit systems
        app.add_exit_system(states::server::GameState::Running, destroy_server);

        // game tick systems
        app.add_fixed_timestep_system(
            GAME_TICK_LABEL,
            0,
            server_handle_messages
                .run_in_state(states::server::GameState::Running)
                .label("handle_messages"),
        );

        // TODO: add run condition to only run if self.clients.len() > 0
        // network tick systems
        app.add_fixed_timestep_system(
            NETWORK_TICK_LABEL,
            0,
            increase_network_tick
                .run_in_state(states::server::GameState::Running)
                .label("increase_network_tick"),
        )
        .add_fixed_timestep_system(
            NETWORK_TICK_LABEL,
            0,
            enqueue_terrain
                .run_in_state(states::server::GameState::Running)
                .label("enqueue_terrain")
                .after("increase_network_tick"),
        )
        .add_fixed_timestep_system(
            NETWORK_TICK_LABEL,
            0,
            send_all_messages
                .run_in_state(states::server::GameState::Running)
                .after("enqueue_terrain")
                .label("send_messages"),
        )
        .add_fixed_timestep_system(
            NETWORK_TICK_LABEL,
            0,
            drop_disconnected_clients
                .run_in_state(states::server::GameState::Running)
                .after("send_messages")
                .label("drop_disconnected"),
        );
    }
}

fn create_server(mut commands: Commands) {
    // TODO: use command line arguments for port and handle failure better
    let server = match Server::new(DEFAULT_SERVER_PORT) {
        Ok(s) => s,
        Err(e) => panic!("Unable to create server: {}", e),
    };

    commands.insert_resource(server);

    let input_map: HashMap<SocketAddr, PlayerInput> = HashMap::new();

    commands.insert_resource(input_map);

    info!("server created");
}

fn destroy_server(mut commands: Commands) {
    commands.remove_resource::<Server>();
}

/// Server increase tick count
fn increase_network_tick(mut server: ResMut<Server>) {
    server.sequence += 1;
}

/// Server system
fn server_handle_messages(
    mut server: ResMut<Server>,
    mut input_map: ResMut<HashMap<SocketAddr, PlayerInput>>,
) {
    loop {
        // handle all messages on our socket
        match server.get_one_message() {
            Ok((client, message)) => {
                compute_new_bodies(client, message, &mut input_map);
            }
            Err(ReceiveError::NoMessage) => {
                // break whenever we run out of messages
                break;
            }
            Err(ReceiveError::UnknownSender) => {
                warn!("server recieve error: server is full!");
            }
            Err(e) => {
                // anything else is a "real" error that we should complain about
                error!("server receive error: {:?}", e);
            }
        }
    }
}

/// Process a client's message and push new bodies to the next packet sent to the client
/// TODO: will probably need direct World access in the future
fn compute_new_bodies(
    client: &mut ClientInfo,
    message: ClientToServer,
    input_map: &mut HashMap<SocketAddr, PlayerInput>,
) {
    // TODO: just impl Display or Debug instead
    let mut bodies_str = "".to_string();
    for body in &message.bodies {
        bodies_str.push_str(match body {
            ClientBodyElem::Ping => "ping,",
            ClientBodyElem::Input(_) => "input,",
        });
    }
    info!(
        "server got message from client @ {} with {} bodies: {}",
        client.addr,
        message.bodies.len(),
        bodies_str
    );

    // this message is in-order
    // TODO: whenever the clients send inputs, ignore any that are out of order
    // i.e. only use the most recent input
    if message.header.last_received_sequence > client.last_ack {
        client.last_ack = message.header.last_received_sequence;
        client.bodies.clear();

        // reset its drop timer
        client.until_drop = FRAME_DIFFERENCE_BEFORE_DISCONNECT;
    } else {
        // message out of oder
    }

    // compute our responses
    let mut body_elems: Vec<ServerBodyElem> = message
        .bodies
        .iter()
        // match client bodies to server bodies
        .filter_map(|elem| match elem {
            ClientBodyElem::Ping => Some(ServerBodyElem::Pong(message.header.current_sequence)),
            ClientBodyElem::Input(input) => {
                // TODO: handle player input
                info!("server storing current inputs to input hashmap");
                //insert the players inputs into a hashmap that is a resource
                let icopy = input.clone();
                input_map.insert(client.addr, icopy);
                None
            }
        })
        .collect();

    // info!(
    //     "server responses += {}",
    //     // debug format of all new elems
    //     body_elems.iter().fold(String::new(), |mut acc, s| {
    //         acc.push_str(&format!("({:?}) ", s));
    //         acc
    //     })
    // );

    // queue up our responses to be sent our in the next packet
    client.bodies.append(&mut body_elems);

    // only keep pongs that are in response to a ping newer than or equals to the client's last_ack
    client.bodies.retain(|elem| match elem {
        ServerBodyElem::Pong(seq) => *seq >= client.last_ack,
        ServerBodyElem::Terrain(_) => true, // always keep terrains
    });
}

fn send_all_messages(mut server: ResMut<Server>) {
    // loop over clients
    for (client_addr, client_info) in &server.clients {
        let message = ServerToClient {
            header: ServerHeader {
                sequence: server.sequence,
            },
            bodies: client_info.bodies.clone(),
        };

        // form message via borrow before consuming it
        let success_msg = format!("server sent message to {:?}", client_info.addr);
        match server.send_message(*client_addr, message) {
            Ok(_) => info!("{}", success_msg),
            Err(e) => error!("server unable to send message: {:?}", e),
        }
    }

    // filter out client bodies
    for client_info in server.clients.values_mut() {
        client_info.bodies.retain(|b| match b {
            ServerBodyElem::Pong(_) => true, // keep pongs until we know they were received
            ServerBodyElem::Terrain(_) => false, // never keep old terrains
        });
    }
}

/// Add the terrain to the next packet sent
/// TODO: convert to delta and baseline
/// TODO: use reference for terrain instead of clone?
fn enqueue_terrain(mut server: ResMut<Server>, terrain: Res<Terrain>) {
    for client in server.clients.values_mut() {
        client.bodies.push(ServerBodyElem::Terrain(terrain.clone()));
        info!("enqueued terrain");
    }
}

fn drop_disconnected_clients(mut server: ResMut<Server>) {
    // drop clients that haven't responded in a while
    server.clients.retain(|address, client| {
        let keep = client.until_drop >= GAME_TICK_HZ;
        if !keep {
            warn!("dropping client {}", address);
        }

        keep
    });

    // loop through active clients
    for client_info in server.clients.values_mut() {
        client_info.until_drop -= GAME_TICK_HZ;
    }
}<|MERGE_RESOLUTION|>--- conflicted
+++ resolved
@@ -8,24 +8,7 @@
     path::PathBuf,
 };
 
-<<<<<<< HEAD
 const MAX_CLIENTS: usize = 2; // final goal = 2, strech goal = 4
-=======
-/// how many times per second will the network tick occur
-const NETWORK_TICK_HZ: u64 = 1;
-
-/// timestep for sending out network messages
-pub const NETWORK_TICK_LABEL: &str = "NETWORK_TICK";
-
-/// how many times per second will the game tick occur
-const GAME_TICK_HZ: u64 = 60;
-
-/// timestep for doing world calculations
-pub const GAME_TICK_LABEL: &str = "GAME_TICK";
-
-// maximum number of clients (final goal = 2, strech goal = 4)
-const MAX_CLIENTS: usize = 2;
->>>>>>> 38539e51
 
 /// Should be used as a global resource on the server
 struct Server {
@@ -359,7 +342,7 @@
 fn drop_disconnected_clients(mut server: ResMut<Server>) {
     // drop clients that haven't responded in a while
     server.clients.retain(|address, client| {
-        let keep = client.until_drop >= GAME_TICK_HZ;
+        let keep = client.until_drop > 0;
         if !keep {
             warn!("dropping client {}", address);
         }
@@ -369,6 +352,6 @@
 
     // loop through active clients
     for client_info in server.clients.values_mut() {
-        client_info.until_drop -= GAME_TICK_HZ;
+        client_info.until_drop -= 1;
     }
 }