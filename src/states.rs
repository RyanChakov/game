--- conflicted
+++ resolved
@@ -18,18 +18,10 @@
     /// Adds game state
     pub struct StatePlugin;
 
-<<<<<<< HEAD
     impl Plugin for StatePlugin {
         fn build(&self, app: &mut App) {
             app.add_state(GameState::default());
         }
-=======
-impl Plugin for StatePlugin {
-    fn build(&self, app: &mut App) {
-        app.add_state::<GameState>(GameState::default())
-            .add_system(input_state_change)
-            .add_system(ctrl_q_quit);
->>>>>>> cf873505
     }
 }
 
