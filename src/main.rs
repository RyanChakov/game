--- conflicted
+++ resolved
@@ -2,15 +2,12 @@
 
 mod credit_image;
 mod states;
-<<<<<<< HEAD
 mod world;
-=======
 mod player;
 
 const TITLE: &str = "The Krusty Krabs";
 const WIN_W: f32 = 1280.;
 const WIN_H: f32 = 720.;
->>>>>>> 6cb643dd
 
 fn main() {
     App::new()
@@ -26,12 +23,9 @@
         .add_plugins(DefaultPlugins)
         .add_plugin(states::StatePlugin)
         .add_plugin(credit_image::CreditImagePlugin)
-<<<<<<< HEAD
         .add_plugin(world::WorldPlugin)
         .add_startup_system(setup)
-=======
         .add_plugin(player::PlayerPlugin)
->>>>>>> 6cb643dd
         .run();
 }
 
